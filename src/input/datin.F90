--- conflicted
+++ resolved
@@ -60,11 +60,7 @@
         'AC', 'TH', 'PA', 'U ', 'NP', 'PU', 'AM', 'CM', 'BK', 'MI', 'XX', 'FM'&
         , 'MD', 'CB', '++', '+', '--', '-', 'TV'/
     if (.not. allocated(ijpars))  allocate(ijpars(5,5000), parsij(5000))
-<<<<<<< HEAD
-    i = Index(keywrd, "EXTERNAL=")
-=======
-    i = Index(keywrd, "EXTERNAL") + Index(keywrd, "PARAMS=")
->>>>>>> 7e4b992b
+    i = Index(keywrd_quoted, "EXTERNAL")
     t_par     = "Add a description of this parameter near line 50 in datin.F90  "
     t_par(1)  = "Used in ccrep for scalar correction of C-C triple bonds."
     t_par(2)  = "Used in ccrep for exponent correction of C-C triple bonds."
