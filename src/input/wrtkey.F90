--- conflicted
+++ resolved
@@ -1558,35 +1558,17 @@
 !
 !                       External parameters read from file
 !
-<<<<<<< HEAD
-   if (quoted('EXTERNAL=')  > 0) then
-    i = index(keywrd_quoted," EXTERNAL")
-    write (iw, '(" *",/," *  EXTERNAL=n -  DEFAULT PARAMETERS RESET USING DATA IN FILES: ",/," *",17x, a)') '"'//trim(line)//'"'
-    k = len_trim(line)
-    do
-      j = index(keywrd_quoted(i:k), ";")
-      if (j /= 0) then
-        i = i + j
-        line = get_a_name(keywrd_quoted(i:), len_trim(keywrd_quoted(i:)))
-        write (iw, '(" *", 10x, a)')'   and "'//trim(line)//'"'
-      else
-        exit
-      end if
-    end do
-  end if
-=======
-  if ( .not. myword(allkey, " EXTERNAL")) return
-  i = Index(keywrd, "EXTERNAL=") + Index(keywrd, "PARAMS=")
+  if (quoted('EXTERNAL')  > 0) then
+    i = index(keywrd_quoted," EXTERNAL=")
     if (i /= 0) then
-      i = index(keywrd(i:), "=") + i
-      k = end_of_keyword(keywrd, len_trim(keywrd), i)
-      line = get_a_name(keywrd(i:k), len_trim(keywrd(i:k)))
+      i = i + 10
+      line = get_a_name(keywrd_quoted(i:), len_trim(keywrd_quoted(i:)))
       write (iw, '(" *",/," *  EXTERNAL=n -  DEFAULT PARAMETERS RESET USING DATA IN FILES: ",/," *",17x, a)') '"'//trim(line)//'"'
       do
-        j = index(keywrd(i:k), ";")
+        j = index(keywrd_quoted(i:), ";")
         if (j /= 0) then
           i = i + j
-          line = get_a_name(keywrd(i:), len_trim(keywrd(i:)))
+          line = get_a_name(keywrd_quoted(i:), len_trim(keywrd_quoted(i:)))
           write (iw, '(" *", 10x, a)')'   and "'//trim(line)//'"'
         else
           exit
@@ -1595,7 +1577,7 @@
     else
       write (iw, '(" *  EXTERNAL   - DEFAULT PARAMETERS RESET USING DATA IN INPUT FILE")')
     end if
->>>>>>> 7e4b992b
+  end if
   return
 end subroutine wrtcon
 subroutine wrtout (allkey)
